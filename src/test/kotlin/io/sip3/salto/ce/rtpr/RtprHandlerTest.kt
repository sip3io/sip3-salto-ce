--- conflicted
+++ resolved
@@ -215,29 +215,6 @@
                             put("aggregation-timeout", 500L)
                         })
                     })
-<<<<<<< HEAD
-                },
-                execute = {
-                    vertx.eventBus().localPublish(RoutesCE.sdp + "_info", listOf(SDP_SESSION))
-                    vertx.eventBus().localRequest<Any>(RoutesCE.rtpr + "_rtcp", Pair(PACKET_2, RTPR_2))
-                },
-                assert = {
-                    vertx.eventBus().consumer<RtprSession>(RoutesCE.media) { event ->
-                        val session = event.body()
-
-                        context.verify {
-                            with(session) {
-                                assertEquals(1, reportCount)
-                                assertEquals(PACKET_2.timestamp, session.createdAt)
-                                assertEquals(DST_ADDR, dstAddr)
-                                assertEquals(SRC_ADDR, srcAddr)
-
-                                with(session.report) {
-                                    assertEquals(SDP_SESSION.callId, callId)
-                                    assertEquals(4.4092855F, mos)
-                                    assertEquals(93.2F, rFactor)
-                                }
-=======
                 })
             },
             execute = {
@@ -251,7 +228,7 @@
                     context.verify {
                         with(session) {
                             assertEquals(1, reportCount)
-                            assertEquals(PACKET_2.timestamp, session.timestamp)
+                            assertEquals(PACKET_2.timestamp, session.createdAt)
                             assertEquals(DST_ADDR, dstAddr)
                             assertEquals(SRC_ADDR, srcAddr)
 
@@ -259,7 +236,6 @@
                                 assertEquals(SDP_SESSION.callId, callId)
                                 assertEquals(4.4092855F, mos)
                                 assertEquals(93.2F, rFactor)
->>>>>>> 58346b97
                             }
                         }
                     }
@@ -272,25 +248,6 @@
     @Test
     fun `Handle RTP Report and generate RtprSession`() {
         runTest(
-<<<<<<< HEAD
-                deploy = {
-                    vertx.deployTestVerticle(RtprHandler::class)
-                },
-                execute = {
-                    vertx.eventBus().localRequest<Any>(RoutesCE.rtpr + "_rtcp", Pair(PACKET_1, RTPR_1))
-                },
-                assert = {
-                    vertx.eventBus().consumer<RtprSession>(RoutesCE.media) { event ->
-                        val session = event.body()
-
-                        context.verify {
-                            with(session) {
-                                assertEquals(1, reportCount)
-                                assertEquals(PACKET_1.timestamp, session.createdAt)
-                                assertEquals(DST_ADDR, dstAddr)
-                                assertEquals(SRC_ADDR, srcAddr)
-                                assertEquals(RTPR_1, session.report)
-=======
             deploy = {
                 vertx.deployTestVerticle(RtprHandler::class)
             },
@@ -304,11 +261,10 @@
                     context.verify {
                         with(session) {
                             assertEquals(1, reportCount)
-                            assertEquals(PACKET_1.timestamp, session.timestamp)
+                            assertEquals(PACKET_1.timestamp, session.createdAt)
                             assertEquals(DST_ADDR, dstAddr)
                             assertEquals(SRC_ADDR, srcAddr)
                             assertEquals(RTPR_1, session.report)
->>>>>>> 58346b97
 
                         }
                     }
