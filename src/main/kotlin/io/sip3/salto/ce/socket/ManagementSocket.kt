/*
 * Copyright 2018-2021 SIP3.IO, Inc.
 *
 * Licensed under the Apache License, Version 2.0 (the "License");
 * you may not use this file except in compliance with the License.
 * You may obtain a copy of the License at
 *
 * http://www.apache.org/licenses/LICENSE-2.0
 *
 * Unless required by applicable law or agreed to in writing, software
 * distributed under the License is distributed on an "AS IS" BASIS,
 * WITHOUT WARRANTIES OR CONDITIONS OF ANY KIND, either express or implied.
 * See the License for the specific language governing permissions and
 * limitations under the License.
 */

package io.sip3.salto.ce.socket

import io.sip3.commons.domain.media.MediaControl
import io.sip3.commons.vertx.annotations.ConditionalOnProperty
import io.sip3.commons.vertx.annotations.Instance
import io.sip3.salto.ce.MongoClient
import io.sip3.salto.ce.RoutesCE
import io.vertx.core.AbstractVerticle
import io.vertx.core.datagram.DatagramSocket
import io.vertx.core.datagram.DatagramSocketOptions
import io.vertx.core.json.JsonObject
import io.vertx.core.net.SocketAddress
import io.vertx.kotlin.ext.mongo.updateOptionsOf
import mu.KotlinLogging
import java.net.URI

/**
 * Management socket
 */
@Instance(singleton = true)
@ConditionalOnProperty("/management")
open class ManagementSocket : AbstractVerticle() {

    private val logger = KotlinLogging.logger {}

    companion object {

        const val TYPE_MEDIA_CONTROL = "media_control"
        const val TYPE_REGISTER = "register"
    }

    private var client: io.vertx.ext.mongo.MongoClient? = null

    private lateinit var uri: URI
    private var expirationDelay: Long = 60000
    private var expirationTimeout: Long = 120000

    private val remoteHosts = mutableMapOf<String, RemoteHost>()
    private lateinit var socket: DatagramSocket
    private var sendSdpSessions = false

    override fun start() {
        config().getJsonObject("mongo")?.let { config ->
            client = MongoClient.createShared(vertx, config)
        }

        config().getJsonObject("management").let { config ->
            uri = URI(config.getString("uri") ?: throw IllegalArgumentException("uri"))
            config.getLong("expiration-delay")?.let { expirationDelay = it }
            config.getLong("expiration-timeout")?.let { expirationTimeout = it }
        }

        startUdpServer()

        vertx.setPeriodic(expirationDelay) {
            val now = System.currentTimeMillis()

            remoteHosts.filterValues { it.lastUpdate + expirationTimeout < now }
                .forEach { (name, remoteHost) ->
                    logger.info { "Expired: $remoteHost" }
                    remoteHosts.remove(name)
                }

            sendSdpSessions = remoteHosts.any { it.value.mediaEnabled }
        }

        vertx.eventBus().localConsumer<MediaControl>(RoutesCE.media + "_control") { event ->
            try {
                val mediaControl = event.body()
                publishMediaControl(mediaControl)
            } catch (e: Exception) {
                logger.error(e) { "ManagementSocket 'publishMediaControl()' failed." }
            }
        }
    }

<<<<<<< HEAD
    open fun startUdpServer() {
        socket = vertx.createDatagramSocket()
=======
    private fun startUdpServer() {
        val options = DatagramSocketOptions().apply {
            isIpV6 = uri.host.matches(Regex("\\[.*]"))
        }

        socket = vertx.createDatagramSocket(options)
>>>>>>> 581bc522

        socket.handler { packet ->
            val buffer = packet.data()
            val socketAddress = packet.sender()
            try {
                val message = buffer.toJsonObject()
                handle(message, socketAddress)
            } catch (e: Exception) {
                logger.error(e) { "ManagementSocket 'handle()' failed." }
            }
        }

        socket.listen(uri.port, uri.host) { connection ->
            if (connection.failed()) {
                logger.error(connection.cause()) { "UDP connection failed. URI: $uri" }
                throw connection.cause()
            }
            logger.info { "Listening on $uri" }
        }
    }

    open fun handle(message: JsonObject, socketAddress: SocketAddress) {
        val type = message.getString("type")
        val payload = message.getJsonObject("payload")

        when (type) {
            TYPE_REGISTER -> {
                val timestamp = payload.getLong("timestamp")
                val name = payload.getString("name")
                val config = payload.getJsonObject("config")

                remoteHosts.computeIfAbsent(name) {
                    val host = socketAddress.host()
                    val port = socketAddress.port()
                    val uri = URI("${uri.scheme}://$host:$port")

                    val remoteHost = RemoteHost(name, uri)
                    logger.info { "Registered: $remoteHost, Timestamp: $timestamp, Config:\n${config?.encodePrettily()}" }

                    config?.getJsonObject("host")?.let { updateHost(it) }

                    val rtpEnabled = config?.getJsonObject("rtp")?.getBoolean("enabled") ?: false
                    val rtcpEnabled = config?.getJsonObject("rtcp")?.getBoolean("enabled") ?: false
                    remoteHost.mediaEnabled = rtpEnabled || rtcpEnabled
                    sendSdpSessions = sendSdpSessions || remoteHost.mediaEnabled

                    return@computeIfAbsent remoteHost
                }.apply {
                    lastUpdate = System.currentTimeMillis()
                }
            }
            else -> logger.error { "Unknown message type. Message: ${message.encodePrettily()}" }
        }
    }

    open fun updateHost(host: JsonObject) {
        if (client != null) {
            val query = JsonObject().apply {
                put("name", host.getString("name"))
            }
            client!!.replaceDocumentsWithOptions("hosts", query, host, updateOptionsOf(upsert = true)) { asr ->
                if (asr.failed()) {
                    logger.error(asr.cause()) { "MongoClient 'replaceDocuments()' failed." }
                }
            }
        }
    }

    open fun publishMediaControl(mediaControl: MediaControl) {
        if (!sendSdpSessions) return

        val buffer = JsonObject().apply {
            put("type", TYPE_MEDIA_CONTROL)
            put("payload", JsonObject.mapFrom(mediaControl))
        }.toBuffer()

        remoteHosts.forEach { (_, remoteHost) ->
            if (remoteHost.mediaEnabled) {
                try {
                    socket.send(buffer, remoteHost.uri.port, remoteHost.uri.host) {}
                } catch (e: Exception) {
                    logger.error(e) { "Socket 'send()' failed. URI: ${remoteHost.uri}" }
                }
            }
        }
    }

    data class RemoteHost(val name: String, val uri: URI) {

        var lastUpdate: Long = Long.MIN_VALUE
        var mediaEnabled = false
    }
}<|MERGE_RESOLUTION|>--- conflicted
+++ resolved
@@ -90,17 +90,12 @@
         }
     }
 
-<<<<<<< HEAD
     open fun startUdpServer() {
-        socket = vertx.createDatagramSocket()
-=======
-    private fun startUdpServer() {
         val options = DatagramSocketOptions().apply {
             isIpV6 = uri.host.matches(Regex("\\[.*]"))
         }
 
         socket = vertx.createDatagramSocket(options)
->>>>>>> 581bc522
 
         socket.handler { packet ->
             val buffer = packet.data()
