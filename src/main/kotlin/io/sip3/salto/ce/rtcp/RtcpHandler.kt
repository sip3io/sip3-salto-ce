--- conflicted
+++ resolved
@@ -243,12 +243,7 @@
     private fun handleSenderReport(packet: Packet, senderReport: SenderReport) {
         val sessionId = rtpSessionId(packet.srcAddr.port, packet.dstAddr.port, senderReport.senderSsrc)
 
-<<<<<<< HEAD
-        val session = sessions.getOrPut(sessionId) {
-            isNewSession = true
-=======
         val session = sessions.computeIfAbsent(sessionId) {
->>>>>>> 2192556c
             RtcpSession().apply {
                 createdAt = packet.timestamp
                 dstAddr = packet.dstAddr
@@ -294,10 +289,9 @@
 
                     fractionLost = lostPacketCount / expectedPacketCount.toFloat()
                 }
-
-                session.previousReport = report
-            }
-
+            }
+
+            session.previousReport = report
             vertx.eventBus().localRequest<Any>(RoutesCE.rtpr + "_rtcp", Pair(packet, payload))
         }
 
