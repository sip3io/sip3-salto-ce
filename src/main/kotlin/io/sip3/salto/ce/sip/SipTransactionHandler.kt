/*
 * Copyright 2018-2021 SIP3.IO, Inc.
 *
 * Licensed under the Apache License, Version 2.0 (the "License");
 * you may not use this file except in compliance with the License.
 * You may obtain a copy of the License at
 *
 * http://www.apache.org/licenses/LICENSE-2.0
 *
 * Unless required by applicable law or agreed to in writing, software
 * distributed under the License is distributed on an "AS IS" BASIS,
 * WITHOUT WARRANTIES OR CONDITIONS OF ANY KIND, either express or implied.
 * See the License for the specific language governing permissions and
 * limitations under the License.
 */

package io.sip3.salto.ce.sip

import gov.nist.javax.sip.message.SIPMessage
import io.sip3.commons.micrometer.Metrics
import io.sip3.commons.util.MutableMapUtil
import io.sip3.commons.util.format
import io.sip3.commons.vertx.annotations.Instance
import io.sip3.commons.vertx.util.localSend
import io.sip3.salto.ce.Attributes
import io.sip3.salto.ce.RoutesCE
import io.sip3.salto.ce.domain.Packet
import io.sip3.salto.ce.util.cseqMethod
import io.sip3.salto.ce.util.hasSdp
import io.sip3.salto.ce.util.transactionId
import io.vertx.core.AbstractVerticle
import io.vertx.core.json.JsonObject
import io.vertx.kotlin.coroutines.await
import io.vertx.kotlin.coroutines.dispatcher
import kotlinx.coroutines.GlobalScope
import kotlinx.coroutines.launch
import mu.KotlinLogging
import java.time.format.DateTimeFormatter
import java.util.concurrent.TimeUnit
import kotlin.math.abs

/**
 * Handles SIP Transactions
 */
@Instance
open class SipTransactionHandler : AbstractVerticle() {

    private val logger = KotlinLogging.logger {}

    companion object {

        val PREFIX = RoutesCE.sip + "_transaction"

        const val RESPONSE_DELAY = "response-delay"

        // To simplify call aggregation we decided to skip ACK and CANCEL transaction.
        // Moreover, skipped ACK and CANCEL transactions will not affect final result.
        val EXCLUDED_METHODS = listOf("ACK", "CANCEL")
    }

    private var timeSuffix: DateTimeFormatter = DateTimeFormatter.ofPattern("yyyyMMdd")
    private var trimToSizeDelay: Long = 3600000
    private var expirationDelay: Long = 1000
    private var responseTimeout: Long = 3000
    private var aggregationTimeout: Long = 60000
    private var terminationTimeout: Long = 2000
    private var transactionExclusions = emptyList<String>()
    private var saveSipMessagePayload = true

    private var recordCallUsersAttributes = false
    private var instances = 1

    private var transactions = mutableMapOf<String, SipTransaction>()

    override fun start() {
        config().getString("time-suffix")?.let {
            timeSuffix = DateTimeFormatter.ofPattern(it)
        }
        config().getJsonObject("sip")?.getJsonObject("transaction")?.let { config ->
            config.getLong("trim-to-size-delay")?.let {
                trimToSizeDelay = it
            }
            config.getLong("expiration-delay")?.let {
                expirationDelay = it
            }
            config.getLong("response-timeout")?.let {
                responseTimeout = it
            }
            config.getLong("aggregation-timeout")?.let {
                aggregationTimeout = it
            }
            config.getLong("termination-timeout")?.let {
                terminationTimeout = it
            }
            config.getJsonArray("transaction-exclusions")?.let {
                transactionExclusions = it.map(Any::toString)
            }
            config.getBoolean("save-sip-message-payload")?.let {
                saveSipMessagePayload = it
            }
        }
        config().getJsonObject("attributes")?.getBoolean("record-call-users")?.let {
            recordCallUsersAttributes = it
        }
        config().getJsonObject("vertx")?.getInteger("instances")?.let {
            instances = it
        }

        vertx.setPeriodic(trimToSizeDelay) {
            transactions = MutableMapUtil.mutableMapOf(transactions)
        }
        vertx.setPeriodic(expirationDelay) {
            terminateExpiredTransactions()
        }

        GlobalScope.launch(vertx.dispatcher()) {
            val index = vertx.sharedData().getLocalCounter(PREFIX).await()
            vertx.eventBus().localConsumer<Pair<Packet, SIPMessage>>(PREFIX + "_${index.andIncrement.await()}") { event ->
                try {
                    val (packet, message) = event.body()
                    handle(packet, message)
                } catch (e: Exception) {
                    logger.error("SipTransactionHandler 'handle()' failed.", e)
                }
            }
        }
    }

    open fun handle(packet: Packet, message: SIPMessage) {
        if (message.cseqMethod() in EXCLUDED_METHODS) {
            return
        }

        val transaction = transactions.getOrPut(message.transactionId()) { SipTransaction() }
        transaction.addMessage(packet, message, extend = (saveSipMessagePayload && message.cseqMethod() == "INVITE"))

        // Send SDP
<<<<<<< HEAD
        if (transaction.cseqMethod == "INVITE" && transaction.request?.hasSdp() == true && transaction.response?.hasSdp() == true) {
            vertx.eventBus().localRequest<Any>(RoutesCE.sdp + "_session", transaction)
=======
        if (transaction.cseqMethod == "INVITE" && transaction.response?.hasSdp() == true) {
            vertx.eventBus().localSend(RoutesCE.sdp + "_session", transaction)
>>>>>>> 26845352
        }
    }

    open fun terminateExpiredTransactions() {
        val now = System.currentTimeMillis()

        transactions.filterValues { transaction ->
            // 1. Wait `termination-timeout` if transaction was terminated
            // 2. Wait `response-timeout` if transaction was created but hasn't received any response yet
            // 3. Wait `aggregation-timeout` if transaction was created and has received response with non final status code
            (transaction.terminatedAt?.let { it + terminationTimeout }
                ?: transaction.createdAt + (transaction.establishedAt?.let { aggregationTimeout } ?: responseTimeout)) < now
        }.forEach { (tid, transaction) ->
            transactions.remove(tid)
            routeTransaction(transaction)
        }
    }

    open fun routeTransaction(transaction: SipTransaction) {
        val prefix = when (transaction.cseqMethod) {
            "REGISTER", "NOTIFY", "MESSAGE", "OPTIONS", "SUBSCRIBE" -> RoutesCE.sip + "_${transaction.cseqMethod.toLowerCase()}"
            else -> RoutesCE.sip + "_call"
        }

        when (prefix) {
            RoutesCE.sip + "_call", RoutesCE.sip + "_register" -> {
                val index = transaction.callId.hashCode()
                val route = prefix + "_${abs(index % instances)}"
                vertx.eventBus().localSend(route, transaction)
            }
            else -> {
                writeAttributes(transaction)
                writeToDatabase(prefix, transaction)
                calculateTransactionMetrics(prefix, transaction)
            }
        }
    }

    private fun calculateTransactionMetrics(prefix: String, transaction: SipTransaction) {
        transaction.terminatedAt?.let { terminatedAt ->
            val attributes = excludeTransactionAttributes(transaction.attributes)
            Metrics.timer(prefix + "_$RESPONSE_DELAY", attributes).record(terminatedAt - transaction.createdAt, TimeUnit.MILLISECONDS)
        }
    }

    private fun excludeTransactionAttributes(attributes: Map<String, Any>): MutableMap<String, Any> {
        return attributes.toMutableMap().apply {
            remove(Attributes.caller)
            remove(Attributes.callee)
            remove(Attributes.error_code)
            remove(Attributes.error_type)
            remove(Attributes.x_call_id)
            remove(Attributes.retransmits)
            transactionExclusions.forEach { remove(it) }
        }
    }

    open fun writeAttributes(transaction: SipTransaction) {
        val attributes = transaction.attributes
            .toMutableMap()
            .apply {
                remove(Attributes.src_host)
                remove(Attributes.dst_host)

                put(Attributes.method, transaction.cseqMethod)

                put(Attributes.call_id, "")
                remove(Attributes.x_call_id)

                val caller = get(Attributes.caller) ?: transaction.caller
                put(Attributes.caller, if (recordCallUsersAttributes) caller else "")

                val callee = get(Attributes.callee) ?: transaction.callee
                put(Attributes.callee, if (recordCallUsersAttributes) callee else "")
            }

        vertx.eventBus().localSend(RoutesCE.attributes, Pair("sip", attributes))

    }

    open fun writeToDatabase(prefix: String, transaction: SipTransaction) {
        val collection = prefix + "_index_" + timeSuffix.format(transaction.createdAt)

        val document = JsonObject().apply {
            put("document", JsonObject().apply {
                put("state", transaction.state)

                put("created_at", transaction.createdAt)
                put("terminated_at", transaction.terminatedAt)

                val src = transaction.srcAddr
                put("src_addr", src.addr)
                put("src_port", src.port)
                src.host?.let { put("src_host", it) }

                val dst = transaction.dstAddr
                put("dst_addr", dst.addr)
                put("dst_port", dst.port)
                dst.host?.let { put("dst_host", it) }

                put("caller", transaction.caller)
                put("callee", transaction.callee)
                put("call_id", transaction.callId)

                transaction.attributes.forEach { (name, value) -> put(name, value) }
            })
        }

        vertx.eventBus().localSend(RoutesCE.mongo_bulk_writer, Pair(collection, document))
    }
}<|MERGE_RESOLUTION|>--- conflicted
+++ resolved
@@ -135,13 +135,8 @@
         transaction.addMessage(packet, message, extend = (saveSipMessagePayload && message.cseqMethod() == "INVITE"))
 
         // Send SDP
-<<<<<<< HEAD
         if (transaction.cseqMethod == "INVITE" && transaction.request?.hasSdp() == true && transaction.response?.hasSdp() == true) {
-            vertx.eventBus().localRequest<Any>(RoutesCE.sdp + "_session", transaction)
-=======
-        if (transaction.cseqMethod == "INVITE" && transaction.response?.hasSdp() == true) {
             vertx.eventBus().localSend(RoutesCE.sdp + "_session", transaction)
->>>>>>> 26845352
         }
     }
 
